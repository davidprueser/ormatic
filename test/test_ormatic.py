import logging
import sys
import unittest

import sqlacodegen.generators
from sqlalchemy import create_engine, select, text
from sqlalchemy.orm import registry, Session, clear_mappers

import ormatic
import classes.example_classes
from classes import example_classes
from classes.example_classes import *
from ormatic.ormatic import ORMatic
from ormatic.utils import classes_of_module, recursive_subclasses


class ORMaticTestCase(unittest.TestCase):
    session: Session
    mapper_registry: registry

    def setUp(self):
        handler = logging.StreamHandler(sys.stdout)
        handler.setFormatter(logging.Formatter('%(asctime)s - %(name)s - %(levelname)s - %(message)s'))
        ormatic.ormatic.logger.addHandler(handler)
        ormatic.ormatic.logger.setLevel(logging.INFO)

        self.mapper_registry = registry()
        self.engine = create_engine('sqlite:///:memory:')
        self.session = Session(self.engine)

    def tearDown(self):
        self.mapper_registry.metadata.drop_all(self.session.bind)
        clear_mappers()
        self.session.close()

    def test_no_dependencies(self):
        classes = [Position, Orientation]
        result = ORMatic(classes, self.mapper_registry)

        self.assertEqual(len(result.class_dict), 2)
        position_table = result.class_dict[Position].mapped_table
        orientation_table = result.class_dict[Orientation].mapped_table

        self.assertEqual(len(position_table.columns), 4)
        self.assertEqual(len(orientation_table.columns), 5)

        orientation_colum = [c for c in orientation_table.columns if c.name == 'w'][0]
        self.assertTrue(orientation_colum.nullable)

        p1 = Position(x=1, y=2, z=3)
        o1 = Orientation(x=1, y=2, z=3, w=None)

        # create all tables
        self.mapper_registry.metadata.create_all(self.session.bind)
        self.session.add(o1)
        self.session.add(p1)
        self.session.commit()

        # test the content of the database
        queried_p1 = self.session.scalars(select(Position)).one()
        queried_o1 = self.session.scalars(select(Orientation)).one()
        self.assertEqual(queried_p1, p1)
        self.assertEqual(queried_o1, o1)

    def test_enum_parse(self):
        classes = [EnumContainer]
        result = ORMatic(classes, self.mapper_registry)
        result.make_all_tables()

        enum_container_table = result.class_dict[EnumContainer].mapped_table.local_table

        self.assertEqual(len(enum_container_table.columns), 2)
        self.assertEqual(len(enum_container_table.foreign_keys), 0)

        self.mapper_registry.metadata.create_all(self.session.bind)

        enum_container = EnumContainer(value=ValueEnum.A)
        self.session.add(enum_container)
        self.session.commit()

        queried_enum_container = self.session.scalars(select(EnumContainer)).one()
        self.assertEqual(queried_enum_container, enum_container)

    def test_one_to_one_relationships(self):
        classes = [Position, Orientation, Pose]
        result = ORMatic(classes, self.mapper_registry)
        all_tables = result.make_all_tables()
        pose_table = result.class_dict[Pose].mapped_table.local_table

        # get foreign keys of pose_table
        foreign_keys = pose_table.foreign_keys
        self.assertEqual(len(foreign_keys), 2)

        p1 = Position(x=1, y=2, z=3)
        o1 = Orientation(x=1, y=2, z=3, w=1)
        pose1 = Pose(p1, o1)

        # create all tables
        self.mapper_registry.metadata.create_all(self.session.bind)
        self.session.add(pose1)
        self.session.commit()

        # test the content of the database
        queried_p1 = self.session.scalars(select(Position)).one()
        queried_o1 = self.session.scalars(select(Orientation)).one()
        queried_pose1 = self.session.scalars(select(Pose)).one()
        self.assertEqual(queried_p1, p1)
        self.assertEqual(queried_o1, o1)
        self.assertEqual(queried_pose1, pose1)

    def test_one_to_many(self):
        classes = [Position, Positions]
        result = ORMatic(classes, self.mapper_registry)
        result.make_all_tables()

        positions_table = result.class_dict[Positions].mapped_table.local_table
        position_table = result.class_dict[Position].mapped_table.local_table

        foreign_keys = position_table.foreign_keys
        self.assertEqual(len(foreign_keys), 1)

        self.assertEqual(len(positions_table.columns), 2)

        self.mapper_registry.metadata.create_all(self.session.bind)

        p1 = Position(x=1, y=2, z=3)
        p2 = Position(x=2, y=3, z=4)

        positions = Positions([p1, p2], ["a", "b"])

        self.session.add(positions)
        self.session.commit()

        positions = self.session.scalars(select(Positions)).one()
        self.assertEqual(positions.positions, [p1, p2])

    def test_one_to_many_multiple(self):
        classes = [Position, DoublePositionAggregator]
        result = ORMatic(classes, self.mapper_registry)

        double_positions_table = result.class_dict[DoublePositionAggregator].mapped_table.local_table
        position_table = result.class_dict[Position].mapped_table.local_table

        foreign_keys = position_table.foreign_keys
        self.assertEqual(len(foreign_keys), 2)

        self.assertEqual(len(double_positions_table.columns), 1)

        self.mapper_registry.metadata.create_all(self.session.bind)

        p1 = Position(x=1, y=2, z=3)
        p2 = Position(x=2, y=3, z=4)
        p3 = Position(x=3, y=4, z=5)

        positions = DoublePositionAggregator([p1, p2], [p3])

        self.session.add(positions)
        self.session.commit()

        queried = self.session.scalars(select(DoublePositionAggregator)).one()
        self.assertEqual(positions, queried)

    def test_inheritance(self):
        classes = [Position, Position4D, Position5D]
        result = ORMatic(classes, self.mapper_registry)
        result.make_all_tables()

        position4d_table = result.class_dict[Position4D].mapped_table.local_table

        foreign_keys = position4d_table.foreign_keys
        self.assertEqual(len(foreign_keys), 1)
        self.assertEqual(len(position4d_table.columns), 2)

        # assert position table polymorphic identity
        self.mapper_registry.metadata.create_all(self.session.bind)
        p1 = Position(x=1, y=2, z=3)
        p2 = Position4D(x=2, y=3, z=4, w=2)

        self.session.add_all([p1, p2])
        self.session.commit()

        queried_p1 = self.session.scalars(select(Position)).all()
        self.assertEqual(queried_p1, [p1, p2])
        queried_p2 = self.session.scalars(select(Position4D)).first()
        self.assertIsInstance(queried_p2, Position)

    def test_tree_structure(self):
        classes = [Node]
        result = ORMatic(classes, self.mapper_registry)
        result.make_all_tables()

        self.mapper_registry.metadata.create_all(self.session.bind)

        n1 = Node()
        n2 = Node(parent=n1)
        n3 = Node(parent=n1)

        self.session.add_all([n1, n2, n3])
        self.session.commit()

        results = self.session.scalars(select(Node)).all()
        n1, n2, n3 = results
        self.assertIsNone(n1.parent)
        self.assertEqual(n2.parent, n1)
        self.assertEqual(n3.parent, n1)

    def test_all_together(self):
        classes = [Position, Orientation, Pose, Position4D, Positions, EnumContainer]
        result = ORMatic(classes, self.mapper_registry)
        result.make_all_tables()
        self.mapper_registry.metadata.create_all(self.session.bind)

    def test_to_python_file(self):
        classes = classes_of_module(example_classes)

        ignore_classes = {PhysicalObject, PhysicalObjectType} | set(recursive_subclasses(PhysicalObject))
        ignore_classes |= {cls.explicit_mapping for cls in recursive_subclasses(ORMaticExplicitMapping)}
        ignore_classes |= {OriginalSimulatedObject}
        ignore_classes |= set(recursive_subclasses(Enum))

        classes = list(set(classes) - ignore_classes)

        ormatic = ORMatic(classes, self.mapper_registry, {PhysicalObject: PhysicalObjectType()})
        ormatic.make_all_tables()
        self.mapper_registry.metadata.create_all(self.session.bind)

        generator = sqlacodegen.generators.TablesGenerator(self.mapper_registry.metadata, self.session.bind, [])

        with open('orm_interface.py', 'w') as f:
            ormatic.to_python_file(generator, f)

    def test_molecule(self):
        classes = [Atom, Bond, Molecule]
        ormatic = ORMatic(classes, self.mapper_registry)
        ormatic.make_all_tables()
        self.mapper_registry.metadata.create_all(self.session.bind)

        atom = Atom(Element.I, 1, 1.0)
        bond = Bond(atom, atom, 1)
        molecule = Molecule(1, 1, 1.0, 1.0, True, [atom], [bond])
        self.session.add_all([atom, bond, molecule])
        self.session.commit()

        result = self.session.scalars(select(Molecule).join(Atom).where(Atom.element == Element.I).distinct()).first()
        self.assertEqual(result, molecule)
        self.assertEqual(result.color, 'red')

    def test_explicit_mappings(self):
        classes = [PartialPosition]
        ormatic = ORMatic(classes, self.mapper_registry)
        ormatic.make_all_tables()
        self.mapper_registry.metadata.create_all(self.session.bind)

        p1 = Position4D(x=1, y=2, z=0, w=0)
        p2 = Position4D(x=2, y=3, z=0, w=0)
        self.session.add_all([p1, p2])
        self.session.commit()

        result = self.session.scalars(select(Position4D)).all()
        self.assertEqual(len(result), len([p1, p2]))
        self.assertEqual(result, [p1, p2])

    def test_type_casting(self):
        classes = [Position, Orientation, Pose, SimulatedObject]
        ormatic = ORMatic(classes, self.mapper_registry, type_mappings={PhysicalObject: PhysicalObjectType()})
        ormatic.make_all_tables()

        self.mapper_registry.metadata.create_all(self.session.bind)

        obj1 = OriginalSimulatedObject(Bowl(), Pose(Position(0, 0, 0), Orientation(0, 0, 0, 1)), 5)
        self.session.add(obj1)
        self.session.commit()
        result = self.session.scalar(select(OriginalSimulatedObject))

        self.assertEqual(result, obj1)
        self.assertIsInstance(result.concept, Bowl)
        self.assertEqual(result.concept, obj1.concept)
        self.assertEqual(result.concept, obj1.concept)

        with self.session.bind.connect() as connection:
            result = connection.execute(
                text("select * from OriginalSimulatedObject JOIN Pose ON OriginalSimulatedObject.pose_id = Pose.id"))
            store_rows = []
            for row in result:
                store_rows.append(row)

        self.assertEqual(len(store_rows[0]), 6)
        self.assertEqual(type(store_rows[0][1]), str)

    def test_type_type(self):
        classes = [PositionTypeWrapper]
        ormatic = ORMatic(classes, self.mapper_registry)
        ormatic.make_all_tables()
        self.mapper_registry.metadata.create_all(self.session.bind)

        wrapper = PositionTypeWrapper(Position)
        self.session.add(wrapper)
        self.session.commit()
        result = self.session.scalars(select(PositionTypeWrapper)).one()
        self.assertEqual(result, wrapper)

    def test_explicit_mapping_reference(self):
        classes = [ObjectAnnotation, SimulatedObject, Pose, Position, Orientation]
        ormatic = ORMatic(classes, self.mapper_registry, type_mappings={PhysicalObject: PhysicalObjectType()})
        ormatic.make_all_tables()
        self.mapper_registry.metadata.create_all(self.session.bind)

        og_sim = OriginalSimulatedObject(Bowl(), Pose(Position(0, 0, 0), Orientation(0, 0, 0, 1)), 5.)
        object_annotation = ObjectAnnotation(og_sim)
        self.session.add(object_annotation)
        self.session.commit()

        r = self.session.scalars(select(OriginalSimulatedObject)).one()
        self.assertEqual(r, object_annotation.object_reference)

        re = self.session.scalars(select(ObjectAnnotation)).one()
        self.assertIsNotNone(re.object_reference)
        self.assertEqual(re, object_annotation)

    def test_explicit_mapping_inheritance(self):
        classes = [SimulatedObject, Pose, Position, Orientation, OGSimObjSubclass, ]
        ormatic = ORMatic(classes, self.mapper_registry, type_mappings={PhysicalObject: PhysicalObjectType()})
        ormatic.make_all_tables()
        self.mapper_registry.metadata.create_all(self.session.bind)

        og_sim_obj_sub = ormatic.class_dict[OGSimObjSubclass].mapped_table.local_table
        self.assertEqual(len(og_sim_obj_sub.columns), 3) #pose, concept, id (based on the explicit mapping)

<<<<<<< HEAD
    @unittest.skip("Multiple inheritance is not supported yet")
    def test_multiple_inheritance(self):
        classes = [Parent1, Parent2, MultipleInheritance]
        ormatic = ORMatic(classes, self.mapper_registry)
        ormatic.make_all_tables()
        self.mapper_registry.metadata.create_all(self.session.bind)

        mi1 = MultipleInheritance("a1", "a2")
        self.session.add(mi1)
        self.session.commit()

        r1 = self.session.scalars(select(MultipleInheritance)).all()
        r2 = self.session.scalars(select(Parent1)).all()
        r3 = self.session.scalars(select(Parent2)).all()

        self.assertEqual(r1, r2)
        self.assertEqual(r1, r3)
=======
        og_sim = OGSimObjSubclass(Bowl(), Pose(Position(0, 0, 0), Orientation(0, 0, 0, 1)))
        self.session.add(og_sim)
        self.session.commit()

        r = self.session.scalars(select(OGSimObjSubclass)).one()
        self.assertEqual(r, og_sim)
        self.assertIsInstance(r.concept, Bowl)
        self.assertEqual(r.concept, og_sim.concept)
        self.assertEqual(r.pose, og_sim.pose)
        self.assertEqual(r.pose.position, og_sim.pose.position)
        self.assertEqual(r.pose.orientation, og_sim.pose.orientation)
        self.assertEqual(r.pose.orientation.w, 1)

    # def test_multiple_inheritance(self):
    #     classes = [Parent1, Parent2, MultipleInheritance]
    #     ormatic = ORMatic(classes, self.mapper_registry)
    #     ormatic.make_all_tables()
    #     self.mapper_registry.metadata.create_all(self.session.bind)
    #
    #     mi1 = MultipleInheritance("a1", "a2")
    #     self.session.add(mi1)
    #     self.session.commit()
    #
    #     r1 = self.session.scalars(select(MultipleInheritance)).one()
    #     r2 = self.session.scalars(select(Parent1)).one()
    #     r3 = self.session.scalars(select(Parent2)).one()
    #
    #     self.assertEqual(r1, r2)
    #     self.assertEqual(r1, r3)
>>>>>>> e901ecf4

if __name__ == '__main__':
    unittest.main()<|MERGE_RESOLUTION|>--- conflicted
+++ resolved
@@ -326,25 +326,6 @@
         og_sim_obj_sub = ormatic.class_dict[OGSimObjSubclass].mapped_table.local_table
         self.assertEqual(len(og_sim_obj_sub.columns), 3) #pose, concept, id (based on the explicit mapping)
 
-<<<<<<< HEAD
-    @unittest.skip("Multiple inheritance is not supported yet")
-    def test_multiple_inheritance(self):
-        classes = [Parent1, Parent2, MultipleInheritance]
-        ormatic = ORMatic(classes, self.mapper_registry)
-        ormatic.make_all_tables()
-        self.mapper_registry.metadata.create_all(self.session.bind)
-
-        mi1 = MultipleInheritance("a1", "a2")
-        self.session.add(mi1)
-        self.session.commit()
-
-        r1 = self.session.scalars(select(MultipleInheritance)).all()
-        r2 = self.session.scalars(select(Parent1)).all()
-        r3 = self.session.scalars(select(Parent2)).all()
-
-        self.assertEqual(r1, r2)
-        self.assertEqual(r1, r3)
-=======
         og_sim = OGSimObjSubclass(Bowl(), Pose(Position(0, 0, 0), Orientation(0, 0, 0, 1)))
         self.session.add(og_sim)
         self.session.commit()
@@ -358,23 +339,23 @@
         self.assertEqual(r.pose.orientation, og_sim.pose.orientation)
         self.assertEqual(r.pose.orientation.w, 1)
 
-    # def test_multiple_inheritance(self):
-    #     classes = [Parent1, Parent2, MultipleInheritance]
-    #     ormatic = ORMatic(classes, self.mapper_registry)
-    #     ormatic.make_all_tables()
-    #     self.mapper_registry.metadata.create_all(self.session.bind)
-    #
-    #     mi1 = MultipleInheritance("a1", "a2")
-    #     self.session.add(mi1)
-    #     self.session.commit()
-    #
-    #     r1 = self.session.scalars(select(MultipleInheritance)).one()
-    #     r2 = self.session.scalars(select(Parent1)).one()
-    #     r3 = self.session.scalars(select(Parent2)).one()
-    #
-    #     self.assertEqual(r1, r2)
-    #     self.assertEqual(r1, r3)
->>>>>>> e901ecf4
+    @unittest.skip("Multiple inheritance is not supported yet")
+    def test_multiple_inheritance(self):
+        classes = [Parent1, Parent2, MultipleInheritance]
+        ormatic = ORMatic(classes, self.mapper_registry)
+        ormatic.make_all_tables()
+        self.mapper_registry.metadata.create_all(self.session.bind)
+
+        mi1 = MultipleInheritance("a1", "a2")
+        self.session.add(mi1)
+        self.session.commit()
+
+        r1 = self.session.scalars(select(MultipleInheritance)).all()
+        r2 = self.session.scalars(select(Parent1)).all()
+        r3 = self.session.scalars(select(Parent2)).all()
+
+        self.assertEqual(r1, r2)
+        self.assertEqual(r1, r3)
 
 if __name__ == '__main__':
     unittest.main()